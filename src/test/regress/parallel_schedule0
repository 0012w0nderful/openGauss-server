
# ----------
# src/test/regress/parallel_schedule
#
# By convention, we put no more than twenty tests in any one parallel group;
# this limits the number of connections needed to run the tests.
# ----------

# This test case is used to monitor GUC parameter information.
# If the GUC parameter is changed, please modify the Code/src/bin/gs_guc/cluster_guc.conf and Code/src/test/regress/output/recovery_2pc_tools.source files.
#test: recovery_2pc_tools recovery_2pc_tools02
test: recovery_2pc_tools

test: sqlpatch_base
test: sqlpatch_func

#wlm
test: workload_manager

test: spm_adaptive_gplan
test: smp
test: alter_hw_package
test: hw_grant_package gsc_func gsc_db
test: uppercase_attribute_name decode_compatible_with_o outerjoin_bugfix
test: replace_func_with_two_args trunc_func_for_date nlssort_pinyin updatable_views

# test multiple statistics
test: functional_dependency
test: pg_proc_test
# parse xlog and page
#test: parse_page
#test: parse_xlog

#test user_defined_variable
test: set_user_defined_variables_test

test: set_system_variables_test

test: gs_dump_package
test: out_param_func
#test: sqlcode_cursor
test: gs_dump_tableconstraint

# test AI4DB
test: plpgsql_override_out
test: plpgsql_sql_with_proc_keyword
test: plsql_show_all_error
test: pldeveloper_gs_source
test: index_advisor
test: pl_debugger_server pl_debugger_client
test: update_for_wait_s1 update_for_wait_s2
test: plan_hint plan_hint_set plan_hint_no_expand plan_hint_iud null_test_opt deserialize_func
test: large_sequence int16 gs_dump_sequence
test: gs_dump_tableof view_definer_test
test: analyze_commands
#test: single_node_job
test: single_node_ddl
test: single_node_sqlbypass
test: median deferrable
test: array_funcs first_last_agg

test: hw_pwd_encryption_sm3

test: sync_standy_names

#test sha func
test: single_node_sha

# test subpartition
test: hw_subpartition_createtable hw_subpartition_scan hw_subpartition_select hw_subpartition_split hw_subpartition_truncate hw_subpartition_update hw_subpartition_gpi hw_subpartition_analyze_vacuum hw_subpartition_alter_table hw_subpartition_index hw_subpartition_add_drop_partition hw_subpartition_tablespace hw_subpartition_ddl_index hw_subpartition_size
test: hw_subpartition_vacuum_partition
test: gs_dump_subpartition
test: partition_dml_operations partition_minmax
test: partition_param_path
#test: partition_cost_model
test: row_partition_iterator_elimination col_partition_iterator_elimination

# test subpartition with segment=on
test: segment_subpartition_createtable segment_subpartition_scan segment_subpartition_select segment_subpartition_split segment_subpartition_truncate segment_subpartition_update segment_subpartition_gpi segment_subpartition_analyze_vacuum segment_subpartition_alter_table segment_subpartition_add_drop_partition segment_subpartition_tablespace segment_subpartition_ddl_index
test: segment_subpartition_vacuum_partition

test: get_instr_unique_sql

# run tablespace by itself, and first, because it forces a checkpoint;
# we'd prefer not to have checkpoints later in the tests because that
# interferes with crash-recovery testing.
test: single_node_tablespace

#test startwith...connect by
test: sw_prepare
test: sw_basic sw_icbc sw_siblings sw_bugfix-1 sw_bugfix-2 sw_by_rownum_level
test: sw_clearup

# test customer base environment hint
test: hw_cbt_hint_prep
test: hw_cbt_hint
test: hw_cbt_hint_drop

#--------------
# any privilege
# -------------
test: pri_alter_any_table pri_create_any_function pri_create_any_index pri_create_any_sequence pri_create_any_type pri_dml_any_table pri_execute_any_function pri_indepent_any pri_any_package pri_samenew_schema
# ----------
# The first group of parallel tests
# ----------
test: single_node_boolean single_node_char single_node_name single_node_varchar single_node_text single_node_int2 single_node_int4 single_node_int8 single_node_oid single_node_float4 single_node_float8 single_node_bit single_node_numeric single_node_txid single_node_uuid single_node_enum single_node_money single_node_nvarchar

# Depends on things setup during char, varchar and text
#test: single_node_strings
# Depends on int2, int4, int8, float4, float8
test: single_node_numerology

# ----------
# The second group of parallel tests
# ----------
test: single_node_point single_node_lseg single_node_box single_node_path single_node_polygon single_node_circle single_node_date single_node_time single_node_timetz single_node_timestamp single_node_timestamptz 
#test: single_node_interval 
test: single_node_abstime single_node_reltime 
#test: single_node_tinterval 
test: single_node_inet single_node_macaddr single_node_tstypes single_node_comments

# ----------
# Another group of parallel tests
# geometry depends on point, lseg, box, path, polygon and circle
# horology depends on interval, timetz, timestamp, timestamptz, reltime and abstime
# ----------
#test: single_node_geometry single_node_horology 
#test: single_node_regex
test: single_node_regex_temp 
test: single_node_oidjoins single_node_type_sanity

# ----------
# These four each depend on the previous one
# ----------
test: single_node_insert xc_rownum
test: single_node_temple
test: single_node_create_function_1
#test: single_node_create_type
#test: single_node_create_table
#test: single_node_create_function_2

# ----------
# Load huge amounts of data
# We should split the data files into single files and then
# execute two copy tests parallel, to check that copy itself
# is concurrent safe.
# ----------
#test: single_node_copy single_node_copyselect

# ----------
# More groups of parallel tests
# ----------
#test: single_node_create_misc 
#test: single_node_create_operator
# These depend on the above two
#test: single_node_create_index 
#test: single_node_create_view
test: single_node_test_null_operator
# ----------
# Another group of parallel tests
# ----------
test: single_node_create_aggregate 
#test: single_node_create_function_3 single_node_create_cast
#test: single_node_constraints single_node_triggers single_node_inherit single_node_create_table_like single_node_typed_table
test: single_node_vacuum
#test: single_node_drop_if_exists

# ----------
# sanity_check does a vacuum, affecting the sort order of SELECT *
# results. So it should not run parallel to other tests.
# ----------
#test: single_node_sanity_check

# ----------
# Believe it or not, select creates a table, subsequent
# tests need.
# ----------
test: single_node_errors
#test: single_node_select
ignore: single_node_random

# ----------
# Another group of parallel tests
# ----------
#test: single_node_select_into single_node_select_distinct 
#test: single_node_select_distinct_on single_node_select_implicit single_node_select_having 
test: single_node_select_implicit single_node_select_having 
#test: single_node_subselect
test: single_node_union
#test: single_node_case single_node_join single_node_aggregates 
#test: single_node_transactions 
test: single_node_random transactions_test
#test: single_node_portals
#test: single_node_arrays 
#test: single_node_btree_index single_node_hash_index single_node_update 

test: prefixkey_index
test: hash_index_001
test: hash_index_002
test: single_node_update 
#test single_node_namespace
#test: single_node_prepared_xacts 
#test: single_node_delete

# ----------
# Another group of parallel tests
# ----------
#test: single_node_privileges 
#test: single_node_security_label single_node_collate

#test: single_node_misc
# rules cannot run concurrently with any test that creates a view
#test: single_node_rules

# ----------
# Another group of parallel tests
# ----------
#test: single_node_select_views 
#test: single_node_portals_p2 
test: single_node_foreign_key
#test: single_node_foreign_key single_node_cluster single_node_dependency
#test: single_node_guc 
test: single_node_bitmapops single_node_combocid 
#test: single_node_tsearch
#test: single_node_tsdicts 
#test: single_node_foreign_data 
#single_node_window
#test: single_node_xmlmap 
#test: single_node_functional_deps single_node_advisory_lock single_node_json single_node_equivclass

# ----------
# Another group of parallel tests
# NB: temp.sql does a reconnect which transiently uses 2 connections,
# so keep this parallel group to at most 19 tests
# ----------
test: single_node_sequence
#test: single_node_plancache single_node_limit single_node_plpgsql single_node_copy2 single_node_temp single_node_domain single_node_rangefuncs single_node_prepare single_node_without_oid single_node_conversion single_node_truncate single_node_alter_table single_node_sequence single_node_polymorphism
#test: single_node_rowtypes 
#test: single_node_returning single_node_largeobject single_node_with single_node_xml

# run stats by itself because its delay may be insufficient under heavy load
#test: single_node_stats

# run and check forbidden functions are still forbidden to use in single node
test: single_node_forbidden

test: single_node_mergeinto merge_subquery merge_subquery3 merge_1
test: merge_where_col

# Trigger tests
test: single_node_triggers
#test: single_node_xc_trigship

# Synonym tests
#test: single_node_synonym

# unsupported view tests
test: single_node_unsupported_view
#test: hw_cstore

# ----------
# single_node_commit/rollback tests
# ----------
test: single_node_produce_commit_rollback 
test: single_node_function_commit_rollback

test: instr_unique_sql
test: auto_explain
test: shutdown

# List/Hash table exchange
test: hw_partition_list_exchange
test: hw_partition_hash_exchange

# List/Hash table truncate
test: hw_partition_list_truncate hw_partition_hash_truncate

# add/drop partition
test: hw_partition_add_drop_partition

# create view on partition/subpartition
test: hw_partition_create_view

#test: hw_partition_start_end
# To check min_max fuc support IP
test: min_max_support_IP

# encrypt decrypt
test: encrypt_decrypt

# interval partition 
test: hw_partition_interval
test: hw_partition_interval_exchange
test: hw_partition_interval_index
test: hw_partition_interval_unusable_index
test: hw_partition_interval_reindex
test: hw_partition_interval_movement
# To check create interval partition parallel
test: hw_partition_interval_parallel_prepare
test: hw_partition_interval_parallel_insert hw_partition_interval_parallel_insert_01 hw_partition_interval_parallel_insert_02
test: hw_partition_interval_parallel_end
test: hw_partition_interval_select
test: hw_partition_interval_check_syntax
test: hw_partition_interval_split
test: hw_partition_interval_merge
test: hw_partition_interval_compatibility
test: hw_partition_interval_dump_restore

# Global Partition Index feature testcase
# gpi create
test: gpi_build_index

# gpi check
test: gpi_create_constraint
test: gpi_unique_check

# gpi index scan
test: gpi_index

# gpi index only scan
test: gpi_index_only

# gpi bitmap
test: gpi_bitmapscan

# gpi pwj
test: gpi_pwj

# gpi set unusable
test: gpi_set_index_unusable

# gpi rebuild
#test: gpi_rebuild_index

# gpi cluster
test: gpi_cluster_01 gpi_cluster_02 gpi_cluster_03

# gpi interval
test: gpi_interval

# gpi range
test: gpi_range

# gpi invliad part
test: gpi_invalid_part
test: gpi_clean_wait

# gpi vacuum
test: gpi_vacuum_lazy
test: gpi_hw_partition_vacuum_full
test: gpi_hw_partition_vacuum_full_01

# gpi alter
test: gpi_alter_partition
test: gpi_alter_partition_with_update
# test: gpi_merge_partitions

# global temporary table tests
test: gtt_stats
test: gtt_function
test: gtt_prepare
test: gtt_parallel_1 gtt_parallel_2
test: gtt_clean
test: gtt_merge

#openGauss synchronization test cases
test: partiton_pathkey_col_plan partiton_pathkey_col_randomexec partiton_pathkey_row_plan partiton_pathkey_row_randomexec
#test the locales setting expect not affacted each other
#test: pg_session_locale
# ----------
# These four each depend on the previous one(duplicate)
# duplicated create_function_1 create_type create_table copy
# ----------
#test: type_sanity
#test: create_function_1
test: create_table
test: temp__4
#test: copy#



# ----------
# More groups of parallel tests
# duplicated create_misc
# ----------
#test: hw_hashagg_start
test: create_misc
test: create_view1 create_view2 create_view3 create_view4 create_view5
#test: int8#

#dupliacated select int8
#test: select
#test: misc
#test: stats
#test: alter_system_set

#dispatch from 13
test: function
test: aggregates_part1 aggregates_part2 aggregates_part3 count_distinct_part1 count_distinct_part2 count_distinct_part4
test: aggregate_B_database
test: group_concat_max_len_gs_guc
#test: count_distinct_part3#

test: hw_dfx_thread_status

test: stable_function_shippable
# ----------
# data partition
# ----------
test: physical_slot

test: hw_smp

# test MERGE INTO

# test INSERT UPDATE UPSERT
#test: insert_update_002 insert_update_003 insert_update_008 insert_update_009 insert_update_010
#test: insert_update_001#
test: delete update namespace case select_having select_implicit
test: hw_test_operate_user multi_update
test: hw_createtbl_llt multi_delete
#test: gsqlerr#
test: sqlLLT
#test: hw_sql_llt#

test: upsert_prepare
test: upsert_001 upsert_002 upsert_003 upsert_008 upsert_009 upsert_010
test: upsert_grammer_test_01 upsert_unlog_test upsert_tmp_test
test: upsert_grammer_test_02 upsert_restriction upsert_composite
test: upsert_trigger_test upsert_explain upsert_where upsert_where_sublink
test: upsert_subquery
test: upsert_clean

# all pass
# run tablespace by itself, and first, because it forces a checkpoint;
# we'd prefer not to have checkpoints later in the tests because that
# interferes with crash-recovery testing.
test: hw_alter_session
test: tablespace
test: hw_account_lock

# ----------
# Another group of parallel tests
# ----------
#test: hw_independent_user hw_user_basic hw_user_revoke hw_user_privilege hw_user_pguser hw_user_namespace
test: hw_interval_format hw_function_p_3 hw_function_p_4 hw_current_schema hw_functions
#test: hw_function_p_1 hw_function_p_2#
test: hw_dba_enable_partition hw_tablespace
test: hw_procedure_define 
#test: hw_anonymous_block
#test: hw_procedure#
test: hw_grant_all hw_dynamic_sql hw_func_return_out
test: hw_package_function

#show plan
#test: plan_hint

###split from parallel_schedule4###

# ----------
# Another group of parallel tests
# ----------
# plsql_packages tests

test: hw_empty_str_to_null
test: hw_schema

test: tpchrush
test: tpch01 tpch03 tpch04 libcomm_check_status tpch03_querymem
test: tpch05 tpch06 tpch07 tpch08
test: tpch09 tpch10 tpch11 tpch12
test: tpch13 tpch14 tpch15 tpch16
test: tpch_vector_optimal
test: tpch18 tpch19 tpch20 tpch18_querymem
test: tpch21 tpch22 tpch11_pretty_performance vector_procedure
#test: tpch02 tpch17 

#test export
test: temp__2

test: vec_prepare_001 vec_prepare_002
test: vec_prepare_003

#test sort optimize
test: sort_optimize_row sort_optimize_column sort_optimize_001
#test early free
test: early_free
#test for col tpch with vector engine disabled
test: tpch_disablevec01 tpch_disablevec03 tpch_disablevec04
test: tpch_disablevec05 tpch_disablevec06 tpch_disablevec07
test: tpch_disablevec08 tpch_disablevec09 tpch_disablevec12
test: tpch_disablevec13 tpch_disablevec14 tpch_disablevec16
test: tpch_disablevec18 tpch_disablevec19 tpch_disablevec21

# ----------
# Postgres-XC additional tests
# ----------

# This was used by triggers
test: xc_create_function
# Now xc_misc is used by xc_returning_step1 and xc_returning_step2
test: xc_misc
# Those ones can be run in parallel
test: xc_groupby xc_distkey xc_having
#test: hw_rewrite_lazyagg hw_light
test: xc_temp xc_FQS 
test: xc_remote hw_pbe
test: xc_FQS_join xc_copy 
#test: xc_alter_table
test: xc_constraints xc_limit xc_sort
#test: xc_params xc_returning_step1
test: xc_params
test: xc_returning_step2

#test row compress
#test: compress compress01 compress02 cmpr_toast_000 cmpr_toast_update cmpr_index_00 cmpr_6bytes cmpr_int cmpr_datetime cmpr_numstr cmpr_numstr01 cmpr_float cmpr_nulls_delta cmpr_nulls_prefix cmpr_copyto cmpr_mode_none00 cmpr_mode_none01 cmpr_references_00 cmpr_references_01
#test: cmpr_rollback cmpr_drop_column cmpr_drop_column_01 cmpr_drop_column_02 cmpr_drop_column_03 cmpr_dead_loop_00 cmpr_timewithzone cmpr_cluster_00

# Cluster setting related test is independant


test: xc_dml
# ---------------------------
# test cases for CStore
# ---------------------------
#test: hw_cstore_alter cstore_alter_table2 cstore_alter_table3 cstore_alter_table4 cstore_alter_table5 cstore_alter_table6 cstore_alter_table8 cstore_alter_table9 cstore_alter_table10 hw_cstore_copy hw_alter_table_instant hw_cstore_copy1
#test: cstore_alter_table cstore_alter_table1 cstore_alter_table7 

test: hw_cstore_tablespace hw_cstore_truncate hw_cstore_update
#test: hw_cstore_roughcheck
test: hw_cstore_partition_update hw_cstore_partition_update1 hw_cstore_partition_update2

#------------------------------
# CStore compression test cases
#-----------------------------
test: cstore_cmpr_delta cstore_cmpr_date cstore_cmpr_timestamp_with_timezone cstore_cmpr_time_with_timezone cstore_cmpr_delta_nbits cstore_cmpr_delta_int cstore_cmpr_str cstore_cmpr_dict_00 cstore_cmpr_rle_2byte_runs
test: cstore_cmpr_every_datatype cstore_cmpr_zlib cstore_unsupported_feature cstore_unsupported_feature1 cstore_cmpr_rle_bound cstore_cmpr_rle_bound1 cstore_nan cstore_infinity cstore_log2_error cstore_create_clause cstore_create_clause1 cstore_nulls_00 cstore_partial_cluster_info
test: cstore_replication_table_delete

test: hw_cstore_index hw_cstore_index1 hw_cstore_index2
test: hw_cstore_vacuum
test: hw_cstore_insert hw_cstore_delete hw_cstore_unsupport

# test on extended statistics
test: hw_es_multi_column_stats_prepare hw_es_multi_column_stats_eqclass
test: hw_es_multi_column_stats_1 hw_es_multi_column_stats_1_1 hw_es_multi_column_stats_1_2 hw_es_multi_column_stats_1_3 hw_es_multi_column_stats_1_4 hw_es_multi_column_stats_1_5 hw_es_multi_column_stats_1_6 hw_es_multi_column_stats_2_1 hw_es_multi_column_stats_2_2 hw_es_multi_column_stats_2_3 hw_es_multi_column_stats_3 hw_es_multi_column_stats_3_1 hw_es_multi_column_stats_3_2
test: hw_es_multi_column_stats_end

test: limit1 setop setop_1 setop_2
#test: checksum
test: distinct prepare1
test: unsupported_features statistic statistic_2

test: hw_setop_writefile

test: vec_nestloop_pre vec_mergejoin_prepare vec_result vec_limit vec_mergejoin_1 vec_mergejoin_2 vec_stream force_vector_engine force_vector_engine2
test: vec_mergejoin_inner vec_mergejoin_left vec_mergejoin_semi vec_mergejoin_anti llvm_vecexpr1 llvm_vecexpr2 llvm_vecexpr3 llvm_target_expr llvm_target_expr2 llvm_target_expr3 llvm_vecexpr_td
#test: vec_nestloop1
test: vec_mergejoin_aggregation llvm_vecagg llvm_vecagg2 llvm_vecagg3 llvm_vechashjoin vector_subpartition
#test: vec_nestloop_end

# ----------$
# The first group of parallel tests$
# ----------$
test: boolean name oid bit txid uuid numeric_hide_tailing_zero rawlike
#test: float8 numeric char varchar text int2 int4 float4 numeric_2 money

# Depends on things setup during char, varchar and text
# Depends on int2, int4, int8, float4, float8
#test: strings numerology

# ----------
# The second group of parallel tests
# ----------
#test: lseg box path polygon circle date time timetz timestamptz abstime reltime inet
test: interval tinterval macaddr tstypes comments
#test: point timestamp

# ----------
# Another group of parallel tests
# geometry depends on point, lseg, box, path, polygon and circle
# horology depends on interval, timetz, timestamp, timestamptz, reltime and abstime
# ----------
#test: geometry horology

# ----------
# Load huge amounts of data
# We should split the data files into single files and then
# execute two copy tests parallel, to check that copy itself
# is concurrent safe.(duplicate)
# ----------
test: copyselect copy_error_log copy_support_transform copy_from_support_parallel
test: copy_new_gram
#test: copy_eol

# ----------
# More groups of parallel tests
# ----------
#test: create_index

# Postgres-XC : Removed this test from the parallel group of tests since it used to give inconsistent plan outputs.
#test: inherit
# ----------
# Another group of parallel tests
# ----------
test: create_function_3 vacuum
test: drop_if_exists test_if_not_exists
#test: constraints

#test: errors subplan_base
test: subplan_new
#test: select
test: col_subplan_new
#test: col_subplan_base_1
#test: join
test: select_into subselect_part2 gs_aggregate
#test: select_distinct subselect_part1 transactions btree_index select_distinct_on arrays hash_index
#test: transactions_control random union
#test: aggregates
test: holdable_cursor
#test: portals_p2 window tsearch temp__6 col_subplan_base_2

test: alter_table_000 alter_table_002 alter_table_003
#test: alter_table_001

#test: with

###split from parallel_schedule2###
#test: hw_sec_account_lock_unlock rowlevelsecurity
test: resolve_unknown
test: query_rewrite
test: create_schema 
test: create_schema2
#test: view_dump
test: hw_function_p_3 hw_function_p_4
#test: hw_function_p_2
#test: hw_function_p_1
test: create_c_function
test: cstore_replication_table_delete

test: hw_cursor_part1 hw_cursor_part2 hw_cursor_part3 hw_cursor_part4 hw_cursor_part5 hw_cursor_part6 hw_cursor_part7 hw_cursor_part8
test: vec_append_part1 vec_append_part2 vec_append_part3
test: vec_cursor_part1 vec_cursor_part2
test: vec_delete_part1 vec_delete_part2
test: vec_set_func
test: hw_cursor_rollback hw_cursor_rollback_ustore

test: alter_schema_db_rename_seq

test: a_outerjoin_conversion

# test on plan_table
#test: plan_table04

test: setrefs
test: agg window_agg_stream_test

# test sql by pass
test: bypass_simplequery_support
test: bypass_preparedexecute_support
test: sqlbypass_partition
test: sqlbypass_partition_prepare

test: string_digit_to_numeric
# Another group of parallel tests
# ----------
#test: collate tablesample tablesample_1 tablesample_2 matview
test: matview_single

# ----------
# Another group of parallel tests
# ----------
test: hll_hash hll_func hll_para hll_mpp hll_cstore hll_misc

test: function_get_table_def

# ----------
# Another group of parallel tests
# ----------
test: hw_order


# ----------
# Database security
# ----------
test: hw_pwd_reuse
#test: hw_auditadmin

test: hw_audit_toughness
test: hw_audit_detailinfo

test: performance_enhance
test: explain_fqs
test: explain_pbe
# temp__3 create_table copy vec_prepare_001 vec_prepare_002 vec_prepare_003 int4 int8 are duplicated
test: temp__3

#security_plugin
test: sp_set_policy_plugin_enable
test: sp_masking_udf
test: sp_set_policy_plugin_disable

# ----------
# Another group of parallel tests
# NB: temp.sql does a reconnect which transiently uses 2 connections,
# so keep this parallel group to at most 19 tests
# ----------
#test: plpgsql
test: select_where_func
test: arrayinterface_single
test: plpgsql_table_opengauss  
test: plpgsql_assign_value_to_array_attribute
test: plpgsql_array_of_record 
#test: plpgsql_nest_compile
test: arrayinterface_ted
test: plpgsql_inout_param
test: plpgsql_cursor_rowtype
test: plpgsql_assign_list
test: plpgsql_package_type plpgsql_package_param
test: plpgsql_record_attrname
test: plpgsql_insert_record
test: hw_package_variable package_typmod_test
test: autonomous_cursor
test: plpgsql_reset_session
#test: plancache limit rangefuncs prepare
test: returning largeobject
test: hw_explain_pretty1 hw_explain_pretty2 hw_explain_pretty3
test: goto
test: equivalence_class
test: tsdb_delta2_compress
test: tsdb_xor_compress
#test: tsdb_aggregate


test: readline
test: hw_to_timestamp hw_view_privilege

test: hw_identifier
#test: hw_hashint1 hw_smalldatetime_hash hw_rawtype_hash
#test: hw_nvarchar2_hash cmpr_smallint cmpr_prefix_150left cmpr_uint32_oid
test: oidjoins opr_sanity_2 regex regex2
#test: opr_sanity_1

test: pmk
# Cluster setting related test is independant
# ----------
# Test of changed data type compatible with Oracle

test: hw_datatype_2 hw_datatype_3
test: hw_datatype hw_datatype_set
test: test_regex llt_atc

# ----------
# test for set operations
# ----------
test: select_nest_views
#test: enum
#show plan
test: col_joinplan col_joinnew
test: col_limit col_distinct col_prepare
test: col_function_1 col_function_2 col_count_distinct_1 col_count_distinct_2 col_count_distinct_3 col_count_distinct_4
test: directory_test
test: analyse_verify
test: create_compositetype
test: hw_pct_type_and_rowtype
#test: create_basetype
#test: tabletype
#test with recursive
test: recursive_ref_recursive
#test: recursive_prepare
#test: recursive_cte
#test: recursive_cte_col
#test: nohashjoin_recursive_cte
#test: nohashjoin_recursive_cte_col
#test: others
#test: icbc_customer
#test: recursive_unshippable
#test: recursive_finalize
#test: recursive_cte_1
test: test_relpages

test: temp__3
test: vec_window_pre
test: gin_test_2
#test: window1
test: vec_window_001
#test: vec_window_002
test: vec_numeric_sop_1 vec_numeric_sop_2 vec_numeric_sop_3 vec_numeric_sop_4 vec_numeric_sop_5
#test: vec_window_end

test: vec_unique_pre vec_bitmap_prepare
test: vec_unique vec_setop_001 vec_setop_002 vec_setop_003 vec_setop_004 hw_vec_int4 hw_vec_int8 hw_vec_float4 hw_vec_float8
#test: vec_setop_005
test: hw_vec_constrainst vec_numeric vec_numeric_1 vec_numeric_2 vec_bitmap_1 vec_bitmap_2
test: disable_vector_engine
test: hybrid_row_column
test: retry
test: hw_replication_slots
test: insert
test: copy2 temp
test: truncate
#test: temp_table

test: b_compatibility
test: hw_compatibility
test: hw_groupingsets hw_row_grouping_set
test: char_truncation_common char_truncation_cast

#this case is dispatched from schedule10(gin_test)
test: gin_test1 gin_test2 gin_test3

#the fallowing part is dispatched from schedule15

# FIXME: move me back to the parallel test when the refcnt issue is fixed
# Below two teste are unstable, temporarily ignoring. This is same to distribute_dattistic, relallvisible, Dongwang will solve the problem.

#test: hw_expression_alias


#==========================================================================================================================================
# privilege test
test: predefined_roles
test: gs_db_privilege
test: any_privs

# ----------
# src/test/regress/parallel_schedule.33
#
# By convention, we put no more than twenty tests in any one parallel group;
# this limits the number of connections needed to run the tests.
# ----------


test: udf_crem

test: create_c_function

#---1. Drop-Column test
test: cstore_drop_column_replicated
#test: cstore_drop_column

#split from parallel_schedule2

# ----------
# Advisory lock need to be tested in series in Postgres-XC
# ---------
test: advisory_lock

# ----------
# Another group of parallel tests
# ----------
test: cluster dependency bitmapops tsdicts functional_deps
test: json_and_jsonb json jsonb jsonb2
#test: guc

# test for vec sonic hash
test: vec_sonic_hashjoin_number_prepare
test: vec_sonic_hashjoin_number_nospill

test: timeout
test: dml
test: hashfilter hashfilter_1
test: reduce_orderby
#test: backtrace_log
#test: bulkload_start
test: bulkload_parallel_test_2 bulkload_parallel_test_3
#test: bulkload_parallel_test_1 bulkload_parallel_test_4

test: tpchcol05 tpchcol07 tpchcol08 tpchcol09

test: tpchcol01
test: tpchcol06
test: tpchcol03 tpchcol04
test: tpchcol12 tpchcol13 tpchcol14 tpchcol16 tpchcol18 tpchcol19 tpchcol21

test: vec_partition vec_partition_1 vec_material_001
test: vec_m_file
test: llvm_vecsort llvm_vecsort2

test: udf_crem create_c_function

# procedure, Function Test
#test: create_procedure postgres_fdw
test: create_function
test: pg_compatibility

# gs_basebackup
# test: gs_basebackup

# autonomous transaction Test

#test jdbc pbe for bypass
test: bypass_pbe
#test: partition for hash list
test: pbe_hash_list_partition 
test: hw_partition_list_insert
test: hw_partition_list_ddl
test: hw_partition_hash_insert
test: hw_partition_hash_ddl
test: hw_partition_hash_dml
test: hw_partition_hash_dql
test: hw_partition_list_dml
test: hw_partition_list_dql
test: hw_cipher_sm4
test: hw_cipher_aes128
test: hw_pwd_encryption_sm3
test: rule_test
test: test_auto_increment
test: dump_auto_increment

#delete limit
test: delete_limit

# --------------------------
# DB4AI
# --------------------------
test: db4ai_snapshots
test: db4ai_gd_train_predict
test: db4ai_gd_houses
test: db4ai_gd_snapshots
test: db4ai_gd_pca_train_predict
test: db4ai_kmeans_train_predict
test: db4ai_xgboost_train_predict

test: db4ai_explain_model

test: leaky_function_operator

# ----------
# gs_guc test
# ----------
#test: gs_guc

test: cstore_unique_index

test: cast_privileges_test

#generated column test
test: generated_col
test: gen_col_pall_start
test: gen_col_thread1 gen_col_thread2
test: gen_col_pall_end

# gs_ledger
test: ledger_table_case

# select ... for update skip locked
test: skiplocked_prep
test: skiplocked_test1_1 skiplocked_test1_2
test: skiplocked_test1_1 skiplocked_test1_3
test: skiplocked_post

# store and restore comment on ora function and procedure
test: comment_proc
test: hw_package
test: hw_cipher_sm4
test: hw_cipher_aes128
test: sequence_cache_test
test: pg_buffercache_pages
test: procedure_privilege_test

# global temporary table: parallel truncate
test: gtt_trunc_pre
test: gtt_trunc_parallel_dml1 gtt_trunc_parallel_dml2 gtt_trunc_parallel_ddl1 gtt_trunc_parallel_ddl2
#test: gtt_trunc_clean

test: toomanyparams

test: test_astore_multixact

test: row_compression/pg_table_size row_compression/unsupported_feature row_compression/normal_test 
# test: row_compression/pg_tablespace_size
test: row_compression/twophase
test: row_compression/row_compress_feature
test: row_compression/row_compression_basebackup
test: component_view_enhancements single_node_user_mapping
# reindex concurrently
#test: reindex_concurrently
test: reindex_concurrently_parallel
#test: reindex_concurrently_partition
test: reindex_concurrently_partition_parallel
# publication and subscription, we need to record audit log for them, so seperate them into two test group
test: publication
test: subscription
test: fdw_audit
test: gs_global_config_audit
test: detail declare_multiple_variable
test: gs_dump_encrypt substr
test: composite_datum_record mysql_function b_comments mysql_syntax mysql_delimiter

test: join_test_alias alter_ctable_compress
test: ignore/ignore_type_transform ignore/ignore_not_null_constraints ignore/ignore_unique_constraints ignore/ignore_no_matched_partition

test: pg_ls_dir
test: cost_model
test: base_update
test: seqscan_fusion

# var selectivity
test: var_eq_const_selectivity

test: pg_controldata

test: describe_index_with_tablespace

# syntax compatibility
test: sytcomp_del_upt4orderby
test: aioptimizer
test: aioptimizer_small
test: pgfincore
test: rename_table

# debug instrument
test: test_debug5
<<<<<<< HEAD
test: fulljoin_rewrite
=======

# dolphin_guc_config
test: dolphin_guc_config
>>>>>>> 3f37cda3
<|MERGE_RESOLUTION|>--- conflicted
+++ resolved
@@ -1012,10 +1012,7 @@
 
 # debug instrument
 test: test_debug5
-<<<<<<< HEAD
 test: fulljoin_rewrite
-=======
 
 # dolphin_guc_config
-test: dolphin_guc_config
->>>>>>> 3f37cda3
+test: dolphin_guc_config