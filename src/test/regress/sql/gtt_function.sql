
CREATE SCHEMA gtt_function;

set search_path=gtt_function,sys;

create global temp table gtt1(a int primary key, b text);

create global temp table gtt2(a int primary key, b text) on commit delete rows;

create global temp table gtt3(a int primary key, b text) on commit PRESERVE rows;

create global temp table gtt6(n int) with (on_commit_delete_rows=true);

begin;
insert into gtt6 values (9);
-- 1 row
select * from gtt6;
commit;
-- 0 row
select * from gtt6;

<<<<<<< HEAD
-- ok
cluster gtt1 using gtt1_pkey;

-- ERROR
=======
-- SUCCESS
>>>>>>> fa11687e
create index CONCURRENTLY idx_gtt1 on gtt1 (b);

-- ERROR
create table gtt1(a int primary key, b text) on commit delete rows;

-- ERROR
create table gtt1(a int primary key, b text) with(on_commit_delete_rows=true);

-- ERROR
alter table gtt1 SET TABLESPACE pg_default;

-- ERROR
alter table gtt1 set (on_commit_delete_rows='true');

-- ERROR
create or replace global temp view gtt_v as select 5;

-- ERROR
create global temp sequence seq1 start 50;

create global temp table foo();
-- ERROR
alter table foo set (on_commit_delete_rows='true');

-- ERROR
CREATE global temp TABLE measurement (
    logdate         date not null,
    peaktemp        int,
    unitsales       int
) PARTITION BY RANGE (logdate) (
  PARTITION P1 VALUES LESS THAN('2019-01-01 00:00:00'),
  PARTITION P2 VALUES LESS THAN('2020-01-01 00:00:00')
);

-- ERROR
CREATE global temp TABLE p_table01 (
id        bigserial NOT NULL,
cre_time  timestamp without time zone,
note      varchar(30)
)
WITH (OIDS = FALSE)
on commit delete rows
PARTITION BY RANGE (cre_time) (
  PARTITION P1 VALUES LESS THAN('2018-01-01 00:00:00'),
  PARTITION P2 VALUES LESS THAN('2019-01-01 00:00:00')
);
 
--CREATE global temp TABLE p_table01_2018
--PARTITION OF p_table01
--FOR VALUES FROM ('2018-01-01 00:00:00') TO ('2019-01-01 00:00:00') on commit delete rows;
 
--CREATE global temp TABLE p_table01_2017
--PARTITION OF p_table01
--FOR VALUES FROM ('2017-01-01 00:00:00') TO ('2018-01-01 00:00:00') on commit delete rows;

--begin;
--insert into p_table01 values(1,'2018-01-02 00:00:00','test1');
--insert into p_table01 values(1,'2018-01-02 00:00:00','test2');
--select count(*) from p_table01;
--commit;
--select count(*) from p_table01;

-- ERROR
CREATE global temp TABLE p_table02 (
id        bigserial NOT NULL,
cre_time  timestamp without time zone,
note      varchar(30)
)
WITH (OIDS = FALSE)
on commit PRESERVE rows
PARTITION BY RANGE (cre_time) (
  PARTITION P1 VALUES LESS THAN('2018-01-01 00:00:00'),
  PARTITION P2 VALUES LESS THAN('2019-01-01 00:00:00')
);

--CREATE global temp TABLE p_table02_2018
--PARTITION OF p_table02
--FOR VALUES FROM ('2018-01-01 00:00:00') TO ('2019-01-01 00:00:00');

--CREATE global temp TABLE p_table02_2017
--PARTITION OF p_table02
--FOR VALUES FROM ('2017-01-01 00:00:00') TO ('2018-01-01 00:00:00');

create table tbl_inherits_parent(
a int not null,
b varchar(32) not null default 'Got u',
c int check (c > 0),
d date not null
);

create global temp table tbl_inherits_parent_global_temp(
a int not null,
b varchar(32) not null default 'Got u',
c int check (c > 0),
d date not null
)on commit delete rows;

-- ERROR
create global temp table tbl_inherits_partition() inherits (tbl_inherits_parent);

-- ERROR
create global temp table tbl_inherits_partition() inherits (tbl_inherits_parent_global_temp) on commit delete rows;

select relname ,relkind, relpersistence, reloptions from pg_class where relname like 'p_table0%' or  relname like 'tbl_inherits%' order by relname;

-- ERROR
create global temp table gtt3(a int primary key, b text) on commit drop;

-- ERROR
create global temp table gtt4(a int primary key, b text) with(on_commit_delete_rows=true) on commit preserve rows;

-- ok
create global temp table gtt4(a int primary key, b text) with(on_commit_delete_rows=true) on commit delete rows;

-- ok
create global temp table gtt5(a int primary key, b text) with(on_commit_delete_rows=true);

-- ok
create table tb1 (like gtt2 including reloptions); 

-- ERROR
create global temp table gtt7 (like gtt2 including reloptions) on commit preserve rows;

-- ok
create global temp table gtt7 (like gtt2 including reloptions) on commit delete rows;

-- ok
create global temp table gtt8 on commit delete rows as select * from gtt3;

-- ok
select * into global temp table gtt9 from gtt2;

create global temp table gtt_test_rename(a int primary key, b text);

--ok
alter table gtt_test_rename rename to gtt_test_new;

-- ok
ALTER TABLE gtt_test_new ADD COLUMN address varchar(30);

CREATE global temp TABLE products (
    product_no integer PRIMARY KEY,
    name text,
    price numeric
);

-- ERROR
CREATE TABLE orders (
    order_id integer PRIMARY KEY,
    product_no integer REFERENCES products (product_no),
    quantity integer
);

-- ok
CREATE global temp TABLE orders (
    order_id integer PRIMARY KEY,
    product_no integer REFERENCES products (product_no),
    quantity integer
)on commit delete rows;

--ERROR
insert into orders values(1,1,1);

--ok
insert into products values(1,'test',1.0);

begin;
insert into orders values(1,1,1);
commit;

select count(*) from products;
select count(*) from orders;

-- ok
CREATE GLOBAL TEMPORARY TABLE mytable (
  id SERIAL PRIMARY KEY,
  data text
) on commit preserve rows;

-- ok
--create global temp table gtt_seq(id int GENERATED ALWAYS AS IDENTITY (START WITH 2) primary key, a int)  on commit PRESERVE rows;
--insert into gtt_seq (a) values(1);
--insert into gtt_seq (a) values(2);
--select * from gtt_seq order by id;
--truncate gtt_seq;
--select * from gtt_seq order by id;
--insert into gtt_seq (a) values(3);
--select * from gtt_seq order by id;

--ERROR
--CREATE MATERIALIZED VIEW mv_gtt1 as select * from gtt1;

-- ok
create index idx_gtt1_1 on gtt1 using btree (a);
create index idx_gtt1_2 on gtt1 using hash (a);
create global temp table tmp_t0(c0 tsvector,c1 varchar(100));
create index idx_tmp_t0_1 on tmp_t0 using gin (c0);
create index idx_tmp_t0_2 on tmp_t0 using gist (c0);

--ok
create global temp table gt (a SERIAL,b int);
begin;
set transaction_read_only = true;
insert into gt (b) values(1);
select * from gt;
commit;

--create sequence seq_1;
CREATE GLOBAL TEMPORARY TABLE gtt_s_1(c1 int PRIMARY KEY) ON COMMIT DELETE ROWS;
CREATE GLOBAL TEMPORARY TABLE gtt_s_2(c1 int PRIMARY KEY) ON COMMIT PRESERVE ROWS;
--alter table gtt_s_1 add c2 int default nextval('seq_1');
--alter table gtt_s_2 add c2 int default nextval('seq_1');
begin;
insert into gtt_s_1 (c1)values(1);
insert into gtt_s_2 (c1)values(1);
insert into gtt_s_1 (c1)values(2);
insert into gtt_s_2 (c1)values(2);
select * from gtt_s_1 order by c1;
commit;
select * from gtt_s_1 order by c1;
select * from gtt_s_2 order by c1;

--ok
create global temp table gt1(a int);
insert into gt1 values(generate_series(1,100000));
create index idx_gt1_1 on gt1 (a);
create index idx_gt1_2 on gt1((a + 1));
create index idx_gt1_3 on gt1((a*10),(a+a),(a-1));
explain (costs off) select * from gt1 where a=1;
explain (costs off) select * from gt1 where a=200000;
explain (costs off) select * from gt1 where a*10=300;
explain (costs off) select * from gt1 where a*10=3;
analyze gt1;
explain (costs off) select * from gt1 where a=1;
explain (costs off) select * from gt1 where a=200000;
explain (costs off) select * from gt1 where a*10=300;
explain (costs off) select * from gt1 where a*10=3;

--ok
create global temp table gtt_test0(c1 int) with(on_commit_delete_rows='true');
create global temp table gtt_test1(c1 int) with(on_commit_delete_rows='1');
create global temp table gtt_test2(c1 int) with(on_commit_delete_rows='0');
create global temp table gtt_test3(c1 int) with(on_commit_delete_rows='t');
create global temp table gtt_test4(c1 int) with(on_commit_delete_rows='f');
create global temp table gtt_test5(c1 int) with(on_commit_delete_rows='yes');
create global temp table gtt_test6(c1 int) with(on_commit_delete_rows='no');
create global temp table gtt_test7(c1 int) with(on_commit_delete_rows='y');
create global temp table gtt_test8(c1 int) with(on_commit_delete_rows='n');
create global temp table gtt_test9(c1 int) with(on_commit_delete_rows='tr');
create global temp table gtt_test10(c1 int) with(on_commit_delete_rows='ye');

-- ERROR
create global temp table gtt_test11(c1 int) with(on_commit_delete_rows='o');
create global temp table gtt_test11(c1 int) with(on_commit_delete_rows='');

reset search_path;

drop schema gtt_function cascade;
<|MERGE_RESOLUTION|>--- conflicted
+++ resolved
@@ -19,14 +19,10 @@
 -- 0 row
 select * from gtt6;
 
-<<<<<<< HEAD
 -- ok
 cluster gtt1 using gtt1_pkey;
 
--- ERROR
-=======
--- SUCCESS
->>>>>>> fa11687e
+-- ok
 create index CONCURRENTLY idx_gtt1 on gtt1 (b);
 
 -- ERROR
