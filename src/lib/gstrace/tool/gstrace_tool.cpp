--- conflicted
+++ resolved
@@ -420,7 +420,6 @@
     }
 }
 
-<<<<<<< HEAD
 /**
  * @brief If exception occures, remove all temp file before exit
  * 
@@ -439,10 +438,7 @@
     }
 }
 
-void DumpFileFlowVisitor::mergeFiles(const char* outPath, size_t len)
-=======
 trace_msg_code DumpFileFlowVisitor::mergeFiles(const char* outPath, size_t len)
->>>>>>> 8e6e0485
 {
     FILE* fpOut = NULL;
     map_flow::iterator it;
@@ -452,13 +448,8 @@
 
     fpOut = trace_fopen(outPath, "w+");
     if (fpOut == NULL) {
-<<<<<<< HEAD
         this->removeAllTempFiles(mapFlows.begin());
-        printf("Cannot open file %s\n", outPath);
-        goto exit;
-=======
         return TRACE_OPEN_OUTPUT_FILE_ERR;
->>>>>>> 8e6e0485
     }
 
     if (!this->m_analyze) {
@@ -473,15 +464,10 @@
             // Open the file with read mode
             FILE* fpIn = trace_fopen(tmpPath, "r");
             if (NULL == fpIn) {
-<<<<<<< HEAD
                 this->removeAllTempFiles(it);
-                printf("Cannot open file %s\n", tmpPath);
-                goto exit;
-=======
                 (void)trace_fclose(fpOut);
                 free(buffer);
                 return TRACE_OPEN_TMP_FILE_ERR;
->>>>>>> 8e6e0485
             }
 
             while ((charRead = getline(&buffer, &bufSize, fpIn)) != -1) {
