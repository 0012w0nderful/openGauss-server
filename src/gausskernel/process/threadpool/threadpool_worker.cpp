--- conflicted
+++ resolved
@@ -678,10 +678,6 @@
 {
     /* non't send ereport to client now */
     t_thrd.postgres_cxt.whereToSendOutput = DestNone;
-<<<<<<< HEAD
-=======
-
->>>>>>> ef2c778a
     /* Switch context to Session context. */
     AutoContextSwitch memSwitch(session->mcxt_group->GetMemCxtGroup(MEMORY_CONTEXT_DEFAULT));
 
@@ -704,9 +700,6 @@
     /* Read in remaining GUC variables */
     read_nondefault_variables();
     
-    /* now safe to ereport to client */
-    t_thrd.postgres_cxt.whereToSendOutput = DestRemote;
-
     /* now safe to ereport to client */
     t_thrd.postgres_cxt.whereToSendOutput = DestRemote;
 
